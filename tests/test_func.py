import sys
import os
import re
import subprocess
import time

import pytest

from pathlib import Path

from expyre.resources import Resources


def test__copy_stage_in(tmp_path, monkeypatch):
    from expyre.func import ExPyRe

    # make initial dir, and its subdirectories with files
    (tmp_path / 'init_dir').mkdir()
    monkeypatch.chdir(tmp_path / 'init_dir')

    for sd in ['subdir1', 'subdir2']:
        (tmp_path / 'init_dir' / sd).mkdir()
        for sf in ['file1', 'file2']:
            with open(tmp_path / 'init_dir' / sd / sf, 'w') as fout:
                fout.write('test\n')


    # copy absolute path file to stage dir
    (tmp_path / 'job_stage_dir_1').mkdir()
    ExPyRe._copy(None, tmp_path / 'job_stage_dir_1', tmp_path / 'init_dir' / 'subdir1' / 'file1')
    assert [str(f) for f in (tmp_path / 'job_stage_dir_1').rglob('*')] == [ str(tmp_path / 'job_stage_dir_1' / 'file1') ]

    # copy absolute path dir to stage dir
    (tmp_path / 'job_stage_dir_2').mkdir()
    ExPyRe._copy(None, tmp_path / 'job_stage_dir_2', tmp_path / 'init_dir' / 'subdir1')
    assert set([str(f) for f in (tmp_path / 'job_stage_dir_2').rglob('*')]) == set([ str(tmp_path / 'job_stage_dir_2' / 'subdir1'),
                                                                                     str(tmp_path / 'job_stage_dir_2' / 'subdir1' / 'file1'),
                                                                                     str(tmp_path / 'job_stage_dir_2' / 'subdir1' / 'file2') ])

    # copy rel path file to stage dir
    (tmp_path / 'job_stage_dir_3').mkdir()
    ExPyRe._copy(Path.cwd(), tmp_path / 'job_stage_dir_3', 'subdir1/file1')
    assert set([str(f) for f in (tmp_path / 'job_stage_dir_3').rglob('*')]) == set([ str(tmp_path / 'job_stage_dir_3' / 'subdir1'),
                                                                                     str(tmp_path / 'job_stage_dir_3' / 'subdir1' / 'file1') ])

    # copy rel path dir to stage dir
    (tmp_path / 'job_stage_dir_4').mkdir()
    ExPyRe._copy(Path.cwd(), tmp_path / 'job_stage_dir_4', 'subdir1')
    assert set([str(f) for f in (tmp_path / 'job_stage_dir_4').rglob('*')]) == set([ str(tmp_path / 'job_stage_dir_4' / 'subdir1'),
                                                                                     str(tmp_path / 'job_stage_dir_4' / 'subdir1' / 'file1'),
                                                                                     str(tmp_path / 'job_stage_dir_4' / 'subdir1' / 'file2') ])

    # copy rel path glob
    (tmp_path / 'job_stage_dir_5').mkdir()
    ExPyRe._copy(Path.cwd(), tmp_path / 'job_stage_dir_5', 'subdir*/file1')
    assert set([str(f) for f in (tmp_path / 'job_stage_dir_5').rglob('*')]) == set([ str(tmp_path / 'job_stage_dir_5' / 'subdir1'),
                                                                                     str(tmp_path / 'job_stage_dir_5' / 'subdir1' / 'file1'),
                                                                                     str(tmp_path / 'job_stage_dir_5' / 'subdir2'),
                                                                                     str(tmp_path / 'job_stage_dir_5' / 'subdir2' / 'file1') ])


def test__copy_stage_out(tmp_path, monkeypatch):
    from expyre.func import ExPyRe

    # make initial dir, and its subdirectories with files
    (tmp_path / 'init_dir').mkdir()
    monkeypatch.chdir(tmp_path / 'init_dir')

    (tmp_path / 'job_stage_dir').mkdir()
    for sd in ['subdir1', 'subdir2']:
        (tmp_path / 'job_stage_dir' / sd).mkdir()
        for sf in ['file1', 'file2']:
            with open(tmp_path / 'job_stage_dir' / sd / sf, 'w') as fout:
                fout.write('test\n')

    # copy from absolute stage_dir
    ExPyRe._copy(tmp_path.resolve() / 'job_stage_dir', Path.cwd(), 'subdir1/file1')
    assert set([str(f) for f in Path.cwd().rglob('*')]) == set([ str(Path.cwd() / 'subdir1'),
                                                                 str(Path.cwd() / 'subdir1' / 'file1') ])


def test_work(expyre_config):
    from expyre import config

    for sys_name in config.systems:
        if sys_name.startswith('_'):
            continue

        sys.stderr.write(f'Test working job {sys_name}\n');

        do_work(sys_name)


def test_clean(expyre_config, clean):
    from expyre import config

    dry_run = not clean

    for sys_name in config.systems:
        if sys_name.startswith('_'):
            continue

        sys.stderr.write(f'Test job {sys_name} cleanup\n');

        do_clean(sys_name, dry_run)

    if dry_run:
        print('\n')
        pytest.xfail('clean test dry run only')


def test_restart(expyre_config):
    from expyre import config

    for sys_name in config.systems:
        if sys_name.startswith('_'):
            continue

        sys.stderr.write(f'Test restart job {sys_name}\n');

        do_restart(sys_name)


def test_stdouterr(expyre_config):
    from expyre import config

    for sys_name in config.systems:
        if sys_name.startswith('_'):
            continue

        sys.stderr.write(f'Test restart job {sys_name}\n');

        do_stdouterr(sys_name)


def do_stdouterr(sys_name):
    from expyre.config import root, db

    from expyre.func import ExPyRe

    xpr = ExPyRe('test_stdout', function=print, args=['stdout content'])

    xpr.start(resources=Resources(num_nodes=1, max_time='5m'), system_name=sys_name)
    results, stdout, stderr = xpr.get_results(check_interval=10)

    assert results is None
    assert stdout == 'stdout content\n'
    assert stderr == ''


    import warnings
    xpr = ExPyRe('test_stderr', function=warnings.warn, args=['stderr warning'])

    xpr.start(resources=Resources(num_nodes=1, max_time='5m'), system_name=sys_name)
    results, stdout, stderr = xpr.get_results(check_interval=10)

    assert results is None
    assert stdout == ''
    assert 'UserWarning: stderr warning' in stderr


def do_work(sys_name):
    from expyre.config import root, db

    # must do this here rather than outside of functions because expyre.func imports config, and it's not
    # yet set up by conftest.py if imported outside the test function
    from expyre.func import ExPyRe

    xpr = ExPyRe('test', function=sum, args=[[1, 2, 3]])

    print('job id', xpr.id)

    assert (Path(root) / f'run_{xpr.id}').exists()
    assert (Path(root) / f'run_{xpr.id}' / '_expyre_script_core.py').exists()
    assert (Path(root) / f'run_{xpr.id}' / '_expyre_task_in.pckl').exists()

    xpr.start(resources=Resources(num_nodes=1, max_time='5m'), system_name=sys_name)

    # wipe existing job objects
    xpr = None
    # recreate from JobsDB
    xpr = ExPyRe.from_jobsdb(db.jobs(status=['ongoing']))
    assert len(xpr) == 1
    xpr = xpr[0]

    r, stdout, stderr = xpr.get_results(check_interval=10)
    xpr.mark_processed()

    assert r == sum([1,2,3])


def do_clean(sys_name, dry_run):
    from expyre.config import systems
    from expyre.func import ExPyRe

    if dry_run:
        print('do_clean', sys_name)

    system = systems[sys_name]

    xpr = ExPyRe('test', function=sum, args=[list(range(1000))])
    xpr.start(resources=Resources(num_nodes=1, max_time='5m'), system_name=sys_name)
    r, stdout, stderr = xpr.get_results(check_interval=10)

    if dry_run:
        print('do_clean no wipe')
    xpr.clean(dry_run=dry_run)

    if not dry_run:
        local_post_clean = ''
        for f in xpr.stage_dir.glob('*'):
            p = subprocess.run(['wc', '-c', f'{f}'], capture_output=True)
            local_post_clean += p.stdout.decode()
        if system.host is not None:
            # If system.host is None run will happen in local stage dir, so there's no remote
            # dir to check
            stdout, _ = system.run(args=['bash'], script=f'cd {system.remote_rundir}/{xpr.stage_dir.name} && wc -c *\n')
            remote_post_clean = stdout
        else:
            remote_post_clean = ''

        # check for files that have been CLEANED
        for l in local_post_clean.splitlines() + remote_post_clean.splitlines():
            if re.search('_expyre_job-test_.*-succeeded', l) or re.search('_expyre_task_in.pckl', l):
                s = int(l.strip().split()[0])
                assert dry_run or s == len('CLEANED\n')

    if dry_run:
        print('do_clean with wipe')
    xpr.clean(wipe=True, dry_run=dry_run)

    # check that stage directories are gone
    assert dry_run or not xpr.stage_dir.exists()
    if not dry_run:
        stdout, _ = system.run(args=['bash'],
                               script=f'if [ -f {system.remote_rundir}/{xpr.stage_dir.name} ]; then\n'
                                       '    echo yes\n'
                                       'else\n'
                                       '    echo no\n'
                                       'fi\n')
        assert stdout.strip() == 'no'


def do_restart(sys_name):
    from expyre.config import db

    # must do this here rather than outside of functions because expyre.func imports config, and it's not
    # yet set up by conftest.py if imported outside the test function
    from expyre.func import ExPyRe

    xpr = ExPyRe('rerun', function=time.sleep, args=[30])
    print('initial job id', xpr.id)

    t0 = time.time()
<<<<<<< HEAD
    print("BOB restart starting")
    xpr.start(resources=Resources(num_nodes=1, max_time='5m'), system_name=sys_name)
    print("BOB restart getting results first time")
    #BOB res, stdout, stderr = xpr.get_results()
    res, stdout, stderr = xpr.get_results(verbose=True)
=======
    xpr.start(resources=Resources(num_nodes=1, max_time='5m'), system_name=sys_name)
    res, stdout, stderr = xpr.get_results()
>>>>>>> f00eba5e
    print('status after get_results', xpr.status)

    assert time.time() - t0 > 29

    # wipe existing job objects
    xpr = None

    # auto recreate
    xpr = ExPyRe('rerun', function=time.sleep, args=[30])
    print('restarted job id', xpr.id)
    print('status after recreation', xpr.status)

    t0 = time.time()
    xpr.start(resources=Resources(num_nodes=1, max_time='5m'), system_name=sys_name)
    res, stdout, stderr = xpr.get_results()

    # recreated run should be nearly instantaneous
    assert time.time() - t0 < 15

    # mark as processed, so next call to this function won't reuse results
    xpr.mark_processed()<|MERGE_RESOLUTION|>--- conflicted
+++ resolved
@@ -252,16 +252,8 @@
     print('initial job id', xpr.id)
 
     t0 = time.time()
-<<<<<<< HEAD
-    print("BOB restart starting")
-    xpr.start(resources=Resources(num_nodes=1, max_time='5m'), system_name=sys_name)
-    print("BOB restart getting results first time")
-    #BOB res, stdout, stderr = xpr.get_results()
-    res, stdout, stderr = xpr.get_results(verbose=True)
-=======
     xpr.start(resources=Resources(num_nodes=1, max_time='5m'), system_name=sys_name)
     res, stdout, stderr = xpr.get_results()
->>>>>>> f00eba5e
     print('status after get_results', xpr.status)
 
     assert time.time() - t0 > 29
